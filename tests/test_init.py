--- conflicted
+++ resolved
@@ -3,12 +3,10 @@
 import asyncio
 import json
 import logging
-<<<<<<< HEAD
 from aiohttp.client_exceptions import ContentTypeError, ServerTimeoutError
 from tests.common import load_fixture
-=======
 from unittest import mock
->>>>>>> 5570acd5
+
 
 import pytest
 from aiohttp.client_exceptions import ContentTypeError, ServerTimeoutError
