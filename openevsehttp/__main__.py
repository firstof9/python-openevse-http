"""Main librbary functions for python-openevse-http."""

from __future__ import annotations

import asyncio
import datetime
import json
import logging
import re
from typing import Any, Callable, Dict, Union

import aiohttp  # type: ignore
from aiohttp.client_exceptions import ContentTypeError, ServerTimeoutError
from awesomeversion import AwesomeVersion
from awesomeversion.exceptions import AwesomeVersionCompareException

from .const import (
    BAT_LVL,
    BAT_RANGE,
    CLIENT,
    GRID,
    MAX_AMPS,
    MIN_AMPS,
    RELEASE,
    SOLAR,
    TTF,
    TYPE,
    VALUE,
    VOLTAGE,
)
from .exceptions import (
    AlreadyListening,
    AuthenticationError,
    InvalidType,
    MissingMethod,
    MissingSerial,
    ParseJSONError,
    UnknownError,
    UnsupportedFeature,
)
from .websocket import (
    SIGNAL_CONNECTION_STATE,
    STATE_CONNECTED,
    STATE_DISCONNECTED,
    STATE_STOPPED,
    OpenEVSEWebsocket,
)

_LOGGER = logging.getLogger(__name__)

states = {
    0: "unknown",
    1: "not connected",
    2: "connected",
    3: "charging",
    4: "vent required",
    5: "diode check failed",
    6: "gfci fault",
    7: "no ground",
    8: "stuck relay",
    9: "gfci self-test failure",
    10: "over temperature",
    254: "sleeping",
    255: "disabled",
}

ERROR_TIMEOUT = "Timeout while updating"
INFO_LOOP_RUNNING = "Event loop already running, not creating new one."
UPDATE_TRIGGERS = [
    "config_version",
    "claims_version",
    "override_version",
    "schedule_version",
    "schedule_plan_version",
    "limit_version",
]


class OpenEVSE:
    """Represent an OpenEVSE charger."""

    def __init__(self, host: str, user: str = "", pwd: str = "") -> None:
        """Connect to an OpenEVSE charger equipped with wifi or ethernet."""
        self._user = user
        self._pwd = pwd
        self.url = f"http://{host}/"
        self._status: dict = {}
        self._config: dict = {}
        self._override = None
        self._ws_listening = False
        self.websocket: OpenEVSEWebsocket | None = None
        self.callback: Callable | None = None
        self._loop = None

    async def process_request(
        self,
        url: str,
        method: str = "",
        data: Any = None,
        rapi: Any = None,
    ) -> dict[str, str] | dict[str, Any]:
        """Return result of processed HTTP request."""
        auth = None
        if method is None:
            raise MissingMethod

        if self._user and self._pwd:
            auth = aiohttp.BasicAuth(self._user, self._pwd)

        async with aiohttp.ClientSession() as session:
            http_method = getattr(session, method)
            _LOGGER.debug(
                "Connecting to %s with data: %s rapi: %s using method %s",
                url,
                data,
                rapi,
                method,
            )
            try:
                async with http_method(
                    url,
                    data=rapi,
                    json=data,
                    auth=auth,
                ) as resp:
                    try:
                        message = await resp.text()
                    except UnicodeDecodeError:
                        _LOGGER.debug("Decoding error")
                        message = await resp.read()
                        message = message.decode(errors="replace")

                    try:
                        message = json.loads(message)
                    except ValueError:
                        _LOGGER.warning("Non JSON response: %s", message)

                    if resp.status == 400:
                        index = ""
                        if "msg" in message.keys():
                            index = "msg"
                        elif "error" in message.keys():
                            index = "error"
                        _LOGGER.error("Error 400: %s", message[index])
                        raise ParseJSONError
                    if resp.status == 401:
                        _LOGGER.error("Authentication error: %s", message)
                        raise AuthenticationError
                    if resp.status in [404, 405, 500]:
                        _LOGGER.warning("%s", message)

                    if method == "post" and "config_version" in message:
                        await self.update()
                    return message

            except (TimeoutError, ServerTimeoutError):
                _LOGGER.error("%s: %s", ERROR_TIMEOUT, url)
                message = {"msg": ERROR_TIMEOUT}
            except ContentTypeError as err:
                _LOGGER.error("%s", err)
                message = {"msg": err}

            await session.close()
            return message

    async def send_command(self, command: str) -> tuple:
        """Send a RAPI command to the charger and parses the response."""
        url = f"{self.url}r"
        data = {"json": 1, "rapi": command}

        _LOGGER.debug("Posting data: %s to %s", command, url)
        value = await self.process_request(url=url, method="post", rapi=data)
        if "ret" not in value:
            if "msg" in value:
                return (False, value["msg"])
            return (False, "")
        return (value["cmd"], value["ret"])

    async def update(self) -> None:
        """Update the values."""
        # TODO: add addiontal endpoints to update
        urls = [f"{self.url}config"]

        if not self._ws_listening:
            urls = [f"{self.url}status", f"{self.url}config"]

        for url in urls:
            _LOGGER.debug("Updating data from %s", url)
            response = await self.process_request(url, method="get")
            if "/status" in url:
                self._status = response
                _LOGGER.debug("Status update: %s", self._status)

            else:
                self._config = response
                _LOGGER.debug("Config update: %s", self._config)

        if not self.websocket:
            # Start Websocket listening
            self.websocket = OpenEVSEWebsocket(
                self.url, self._update_status, self._user, self._pwd
            )

    async def test_and_get(self) -> dict:
        """Test connection.

        Return model serial number as dict
        """
        url = f"{self.url}config"
        data = {}

        response = await self.process_request(url, method="get")
        if "wifi_serial" in response:
            serial = response["wifi_serial"]
        else:
            _LOGGER.debug("Older firmware detected, missing serial.")
            raise MissingSerial
        if "buildenv" in response:
            model = response["buildenv"]
        else:
            model = "unknown"

        data = {"serial": serial, "model": model}
        return data

    def ws_start(self) -> None:
        """Start the websocket listener."""
        if self._ws_listening:
            raise AlreadyListening
        self._start_listening()

    def _start_listening(self):
        """Start the websocket listener."""
        try:
            _LOGGER.debug("Attempting to find running loop...")
            self._loop = asyncio.get_running_loop()
        except RuntimeError:
            self._loop = asyncio.get_event_loop()
            _LOGGER.debug("Using new event loop...")

        if not self._ws_listening:
            self._loop.create_task(self.websocket.listen())
            pending = asyncio.all_tasks()
            self._ws_listening = True
            try:
                self._loop.run_until_complete(asyncio.gather(*pending))
            except RuntimeError:
                _LOGGER.info(INFO_LOOP_RUNNING)

    async def _update_status(self, msgtype, data, error):
        """Update data from websocket listener."""
        if msgtype == SIGNAL_CONNECTION_STATE:
            if data == STATE_CONNECTED:
                _LOGGER.debug("Websocket to %s successful", self.websocket.uri)
                self._ws_listening = True
            elif data == STATE_DISCONNECTED:
                _LOGGER.debug(
                    "Websocket to %s disconnected, retrying",
                    self.websocket.uri,
                )
                self._ws_listening = False
            # Stopped websockets without errors are expected during shutdown
            # and ignored
            elif data == STATE_STOPPED and error:
                _LOGGER.error(
                    "Websocket to %s failed, aborting [Error: %s]",
                    self.websocket.uri,
                    error,
                )
                self._ws_listening = False

        elif msgtype == "data":
            _LOGGER.debug("Websocket data: %s", data)
            keys = data.keys()
            if "wh" in keys:
                data["watthour"] = data.pop("wh")
            # TODO: update specific endpoints based on _version prefix
            if any(key in keys for key in UPDATE_TRIGGERS):
                await self.update()
            self._status.update(data)

            if self.callback is not None:
                self.callback()  # pylint: disable=not-callable

    async def ws_disconnect(self) -> None:
        """Disconnect the websocket listener."""
        assert self.websocket
        await self.websocket.close()
        self._ws_listening = False

    @property
    def ws_state(self) -> Any:
        """Return the status of the websocket listener."""
        assert self.websocket
        return self.websocket.state

    async def get_schedule(self) -> Union[Dict[str, str], Dict[str, Any]]:
        """Return the current schedule."""
        url = f"{self.url}schedule"

        _LOGGER.debug("Getting current schedule from %s", url)
        response = await self.process_request(url=url, method="post")
        return response

    async def set_charge_mode(self, mode: str = "fast") -> None:
        """Set the charge mode."""
        url = f"{self.url}config"

        if mode not in ["fast", "eco"]:
            _LOGGER.error("Invalid value for charge_mode: %s", mode)
            raise ValueError

        data = {"charge_mode": mode}

        _LOGGER.debug("Setting charge mode to %s", mode)
        response = await self.process_request(
            url=url, method="post", data=data
        )  # noqa: E501
        result = response["msg"]
        if result not in ["done", "no change"]:
            _LOGGER.error("Problem issuing command: %s", response["msg"])
            raise UnknownError

    async def divert_mode(self) -> dict[str, str] | dict[str, Any]:
        """Set the divert mode to either Normal or Eco modes."""
        if not self._version_check("4.0.0"):
            _LOGGER.debug("Feature not supported for older firmware.")
            raise UnsupportedFeature

        assert self._config

        if "divert_enabled" in self._config:
            _LOGGER.debug("Divert Enabled: %s", self._config["divert_enabled"])
            mode = not self._config["divert_enabled"]
        else:
            _LOGGER.debug("Unable to check divert status.")
            raise UnsupportedFeature

        url = f"{self.url}config"
        data = {"divert_enabled": mode}

        _LOGGER.debug("Toggling divert: %s", mode)
        response = await self.process_request(
            url=url, method="post", data=data
        )  # noqa: E501
        _LOGGER.debug("divert_mode response: %s", response)
        return response

    async def get_override(self) -> Union[Dict[str, str], Dict[str, Any]]:
        """Get the manual override status."""
        if not self._version_check("4.0.0"):
            _LOGGER.debug("Feature not supported for older firmware.")
            raise UnsupportedFeature
        url = f"{self.url}override"

        _LOGGER.debug("Getting data from %s", url)
        response = await self.process_request(url=url, method="get")
        return response

    async def set_override(
        self,
        state: str | None = None,
        charge_current: int | None = None,
        max_current: int | None = None,
        energy_limit: int | None = None,
        time_limit: int | None = None,
        auto_release: bool = True,
    ) -> Any:
        """Set the manual override status."""
        if not self._version_check("4.0.0"):
            _LOGGER.debug("Feature not supported for older firmware.")
            raise UnsupportedFeature
        url = f"{self.url}override"

        data: dict[str, Any] = {}

        if state not in ["active", "disabled", None]:
            _LOGGER.error("Invalid override state: %s", state)
            raise ValueError

        data["auto_release"] = auto_release

        if state is not None:
            data["state"] = state
        if charge_current is not None:
            data["charge_current"] = charge_current
        if max_current is not None:
            data["max_current"] = max_current
        if energy_limit is not None:
            data["energy_limit"] = energy_limit
        if time_limit is not None:
            data["time_limit"] = time_limit

        _LOGGER.debug("Override data: %s", data)
        _LOGGER.debug("Setting override config on %s", url)
        response = await self.process_request(
            url=url, method="post", data=data
        )  # noqa: E501
        return response

    async def toggle_override(self) -> None:
        """Toggle the manual override status."""
        #   3.x: use RAPI commands $FE (enable) and $FS (sleep)
        #   4.x: use HTTP API call
        lower = "4.0.0"
        if self._version_check(lower):
            url = f"{self.url}override"

            _LOGGER.debug("Toggling manual override %s", url)
            response = await self.process_request(url=url, method="patch")
            _LOGGER.debug("Toggle response: %s", response)
        else:
            # Older firmware use RAPI commands
            _LOGGER.debug("Toggling manual override via RAPI")
            command = "$FE" if self._status["state"] == 254 else "$FS"
            response, msg = await self.send_command(command)
            _LOGGER.debug("Toggle response: %s", msg)

    async def clear_override(self) -> None:
        """Clear the manual override status."""
        if not self._version_check("4.0.0"):
            _LOGGER.debug("Feature not supported for older firmware.")
            raise UnsupportedFeature
        url = f"{self.url}override"

        _LOGGER.debug("Clearing manual override %s", url)
        response = await self.process_request(url=url, method="delete")
        _LOGGER.debug("Toggle response: %s", response["msg"])

    async def set_current(self, amps: int = 6) -> None:
        """Set the soft current limit."""
        #   3.x - 4.1.0: use RAPI commands $SC <amps>
        #   4.1.2: use HTTP API call
        amps = int(amps)

        if self._version_check("4.1.2"):
            if (
                amps < self._config["min_current_hard"]
                or amps > self._config["max_current_hard"]
            ):
                _LOGGER.error("Invalid value for current limit: %s", amps)
                raise ValueError

            _LOGGER.debug("Setting current limit to %s", amps)
            response = await self.set_override(charge_current=amps)
            _LOGGER.debug("Set current response: %s", response)

        else:
            # RAPI commands
            _LOGGER.debug("Setting current via RAPI")
            command = f"$SC {amps} N"
            response, msg = await self.send_command(command)
            _LOGGER.debug("Set current response: %s", msg)

    async def set_service_level(self, level: int = 2) -> None:
        """Set the service level of the EVSE."""
        if not isinstance(level, int) or not 0 <= level <= 2:
            _LOGGER.error("Invalid service level: %s", level)
            raise ValueError

        url = f"{self.url}config"
        data = {"service": level}

        _LOGGER.debug("Set service level to: %s", level)
        response = await self.process_request(
            url=url, method="post", data=data
        )  # noqa: E501
        _LOGGER.debug("service response: %s", response)
        result = response["msg"]
        if result not in ["done", "no change"]:
            _LOGGER.error("Problem issuing command: %s", response["msg"])
            raise UnknownError

    # Restart OpenEVSE WiFi
    async def restart_wifi(self) -> None:
        """Restart OpenEVSE WiFi module."""
        url = f"{self.url}restart"
        data = {"device": "gateway"}

        response = await self.process_request(url=url, method="post", data=data)
        _LOGGER.debug("WiFi Restart response: %s", response["msg"])

    # Restart EVSE module
    async def restart_evse(self) -> None:
        """Restart EVSE module."""
        if self._version_check("5.0.0"):
            _LOGGER.debug("Restarting EVSE module via HTTP")
            url = f"{self.url}restart"
            data = {"device": "evse"}
            reply = await self.process_request(url=url, method="post", data=data)
            response = reply["msg"]

        else:
            _LOGGER.debug("Restarting EVSE module via RAPI")
            command = "$FR"
            reply, response = await self.send_command(command)

        _LOGGER.debug("EVSE Restart response: %s", response)

    # Firmwave version
    async def firmware_check(self) -> dict | None:
        """Return the latest firmware version."""
        if "version" not in self._config:
            # Throw warning if we can't find the version
            _LOGGER.warning("Unable to find firmware version.")
            return None
        base_url = "https://api.github.com/repos/OpenEVSE/"
        url = None
        method = "get"

        cutoff = AwesomeVersion("4.0.0")
        current = ""

        _LOGGER.debug("Detected firmware: %s", self._config["version"])

        if "dev" in self._config["version"]:
            value = self._config["version"]
            _LOGGER.debug("Stripping 'dev' from version.")
            value = value.split(".")
            value = ".".join(value[0:3])
        elif "master" in self._config["version"]:
            value = "dev"
        else:
            value = self._config["version"]

        _LOGGER.debug("Using version: %s", value)
        current = AwesomeVersion(value)

        try:
            if current >= cutoff:
                url = f"{base_url}ESP32_WiFi_V4.x/releases/latest"
            else:
                url = f"{base_url}ESP8266_WiFi_v2.x/releases/latest"
        except AwesomeVersionCompareException:
            _LOGGER.warning("Non-semver firmware version detected.")
            return None

        try:
            async with aiohttp.ClientSession() as session:
                http_method = getattr(session, method)
                _LOGGER.debug(
                    "Connecting to %s using method %s",
                    url,
                    method,
                )
                async with http_method(url) as resp:
                    if resp.status != 200:
                        return None
                    message = await resp.text()
                    message = json.loads(message)
                    response = {}
                    response["latest_version"] = message["tag_name"]
                    release_notes = message["body"]
                    response["release_summary"] = (
                        (release_notes[:253] + "..")
                        if len(release_notes) > 255
                        else release_notes
                    )
                    response["release_url"] = message["html_url"]
                    return response

        except (TimeoutError, ServerTimeoutError):
            _LOGGER.error("%s: %s", ERROR_TIMEOUT, url)
        except ContentTypeError as err:
            _LOGGER.error("%s", err)
        except aiohttp.ClientConnectorError as err:
            _LOGGER.error("%s : %s", err, url)

        return None

    def _version_check(self, min_version: str, max_version: str = "") -> bool:
        """Return bool if minimum version is met."""
        if "version" not in self._config:
            # Throw warning if we can't find the version
            _LOGGER.warning("Unable to find firmware version.")
            return False
        cutoff = AwesomeVersion(min_version)
        current = ""
        limit = ""
        if max_version != "":
            limit = AwesomeVersion(max_version)

        firmware_filtered = None

        try:
            firmware_search = re.search("\\d\\.\\d\\.\\d", self._config["version"])
            if firmware_search is not None:
                firmware_filtered = firmware_search[0]
        except Exception:  # pylint: disable=broad-exception-caught
            _LOGGER.warning("Non-standard versioning string.")
        _LOGGER.debug("Detected firmware: %s", self._config["version"])
        _LOGGER.debug("Filtered firmware: %s", firmware_filtered)

        if "dev" in self._config["version"]:
            value = self._config["version"]
            _LOGGER.debug("Stripping 'dev' from version.")
            value = value.split(".")
            value = ".".join(value[0:3])
        elif "master" in self._config["version"]:
            value = "dev"
        else:
            value = firmware_filtered

        current = AwesomeVersion(value)

        if limit:
            try:
                if cutoff <= current <= limit:
                    return True
            except AwesomeVersionCompareException:
                _LOGGER.debug("Non-semver firmware version detected.")
            return False

        try:
            if current >= cutoff:
                return True
        except AwesomeVersionCompareException:
            _LOGGER.debug("Non-semver firmware version detected.")
        return False

    # HTTP Posting of grid voltage

    async def grid_voltage(self, voltage: int | None = None) -> None:
        """Send pushed sensor data to grid voltage."""
        if not self._version_check("4.0.0"):
            _LOGGER.debug("Feature not supported for older firmware.")
            raise UnsupportedFeature

        url = f"{self.url}status"
        data = {}

        if voltage is not None:
            data[VOLTAGE] = voltage

        if not data:
            _LOGGER.info("No sensor data to send to device.")
        else:
            _LOGGER.debug("Posting voltage: %s", data)
            response = await self.process_request(url=url, method="post", data=data)
            _LOGGER.debug("Voltage posting response: %s", response)

    # Self production HTTP Posting

    async def self_production(
        self,
        grid: int | None = None,
        solar: int | None = None,
        invert: bool = True,
        voltage: int | None = None,
    ) -> None:
        """Send pushed sensor data to self-prodcution."""
        if not self._version_check("4.0.0"):
            _LOGGER.debug("Feature not supported for older firmware.")
            raise UnsupportedFeature

        # Invert the sensor -import/+export
        if invert and grid is not None:
            grid = grid * -1

        url = f"{self.url}status"
        data = {}

        # Prefer grid sensor data
        if grid is not None:
            data[GRID] = grid
        elif solar is not None:
            data[SOLAR] = solar
        if voltage is not None:
            data[VOLTAGE] = voltage

        if not data:
            _LOGGER.info("No sensor data to send to device.")
        else:
            _LOGGER.debug("Posting self-production: %s", data)
            response = await self.process_request(url=url, method="post", data=data)
            _LOGGER.debug("Self-production response: %s", response)

    # State of charge HTTP posting
    async def soc(
        self,
        battery_level: int | None = None,
        battery_range: int | None = None,
        time_to_full: int | None = None,
        voltage: int | None = None,
    ) -> None:
        """Send pushed sensor data to self-prodcution."""
        if not self._version_check("4.1.0"):
            _LOGGER.debug("Feature not supported for older firmware.")
            raise UnsupportedFeature

        url = f"{self.url}status"
        data = {}

        # Build post data
        if battery_level is not None:
            data[BAT_LVL] = battery_level
        if battery_range is not None:
            data[BAT_RANGE] = battery_range
        if time_to_full is not None:
            data[TTF] = time_to_full
        if voltage is not None:
            data[VOLTAGE] = voltage

        if not data:
            _LOGGER.info("No SOC data to send to device.")
        else:
            _LOGGER.debug("Posting SOC data: %s", data)
            response = await self.process_request(url=url, method="post", data=data)
            _LOGGER.debug("SOC response: %s", response)

    # Limit endpoint
    async def set_limit(
        self, limit_type: str, value: int, release: bool | None = None
    ) -> Any:
        """Set charge limit."""
        if not self._version_check("5.0.0"):
            _LOGGER.debug("Feature not supported for older firmware.")
            raise UnsupportedFeature

        url = f"{self.url}limit"
        data: Dict[str, Any] = {}
        valid_types = ["time", "energy", "soc", "range"]

        if limit_type not in valid_types:
            raise InvalidType

        data[TYPE] = limit_type
        data[VALUE] = value
        if release is not None:
            data[RELEASE] = release

        _LOGGER.debug("Limit data: %s", data)
        _LOGGER.debug("Setting limit config on %s", url)
        response = await self.process_request(
            url=url, method="post", data=data
        )  # noqa: E501
        return response

    async def clear_limit(self) -> Any:
        """Clear charge limit."""
        if not self._version_check("5.0.0"):
            _LOGGER.debug("Feature not supported for older firmware.")
            raise UnsupportedFeature

        url = f"{self.url}limit"
        data: Dict[str, Any] = {}

        _LOGGER.debug("Clearing limit config on %s", url)
        response = await self.process_request(
            url=url, method="delete", data=data
        )  # noqa: E501
        return response

    async def get_limit(self) -> Any:
        """Get charge limit."""
        if not self._version_check("5.0.0"):
            _LOGGER.debug("Feature not supported for older firmware.")
            raise UnsupportedFeature

        url = f"{self.url}limit"
        data: Dict[str, Any] = {}

        _LOGGER.debug("Getting limit config on %s", url)
        response = await self.process_request(
            url=url, method="get", data=data
        )  # noqa: E501
        return response

    async def make_claim(
        self,
        state: str | None = None,
        charge_current: int | None = None,
        max_current: int | None = None,
        auto_release: bool = True,
        client: int = CLIENT,
    ) -> Any:
        """Make a claim."""
        if not self._version_check("4.1.0"):
            _LOGGER.debug("Feature not supported for older firmware.")
            raise UnsupportedFeature

        if state not in ["active", "disabled", None]:
            _LOGGER.error("Invalid claim state: %s", state)
            raise ValueError

        url = f"{self.url}claims/{client}"

        data: dict[str, Any] = {}

        data["auto_release"] = auto_release

        if state is not None:
            data["state"] = state
        if charge_current is not None:
            data["charge_current"] = charge_current
        if max_current is not None:
            data["max_current"] = max_current

        _LOGGER.debug("Claim data: %s", data)
        _LOGGER.debug("Setting up claim on %s", url)
        response = await self.process_request(
            url=url, method="post", data=data
        )  # noqa: E501
        return response

    async def release_claim(self, client: int = CLIENT) -> Any:
        """Delete a claim."""
        if not self._version_check("4.1.0"):
            _LOGGER.debug("Feature not supported for older firmware.")
            raise UnsupportedFeature

        url = f"{self.url}claims/{client}"

        _LOGGER.debug("Releasing claim on %s", url)
        response = await self.process_request(url=url, method="delete")  # noqa: E501
        return response

    async def list_claims(self) -> Any:
        """List all claims."""
        if not self._version_check("4.1.0"):
            _LOGGER.debug("Feature not supported for older firmware.")
            raise UnsupportedFeature

        url = f"{self.url}claims"

        _LOGGER.debug("Getting claims on %s", url)
        response = await self.process_request(url=url, method="get")  # noqa: E501
        return response

    async def set_led_brightness(self, level: int) -> None:
        """Set LED brightness level."""
        if not self._version_check("4.1.0"):
            _LOGGER.debug("Feature not supported for older firmware.")
            raise UnsupportedFeature

        url = f"{self.url}config"
        data: dict[str, Any] = {}

        data["led_brightness"] = level
        _LOGGER.debug("Setting LED brightness to %s", level)
        await self.process_request(url=url, method="post", data=data)  # noqa: E501

    @property
    def led_brightness(self) -> str:
        """Return charger led_brightness."""
        assert self._config is not None
        return self._config["led_brightness"]

    @property
    def hostname(self) -> str:
        """Return charger hostname."""
        assert self._config is not None
        return self._config["hostname"]

    @property
    def wifi_ssid(self) -> str:
        """Return charger connected SSID."""
        assert self._config is not None
        return self._config["ssid"]

    @property
    def ammeter_offset(self) -> int:
        """Return ammeter's current offset."""
        assert self._config is not None
        return self._config["offset"]

    @property
    def ammeter_scale_factor(self) -> int:
        """Return ammeter's current scale factor."""
        assert self._config is not None
        return self._config["scale"]

    @property
    def temp_check_enabled(self) -> bool:
        """Return True if enabled, False if disabled."""
        assert self._config is not None
        return bool(self._config["tempt"])

    @property
    def diode_check_enabled(self) -> bool:
        """Return True if enabled, False if disabled."""
        assert self._config is not None
        return bool(self._config["diodet"])

    @property
    def vent_required_enabled(self) -> bool:
        """Return True if enabled, False if disabled."""
        assert self._config is not None
        return bool(self._config["ventt"])

    @property
    def ground_check_enabled(self) -> bool:
        """Return True if enabled, False if disabled."""
        assert self._config is not None
        return bool(self._config["groundt"])

    @property
    def stuck_relay_check_enabled(self) -> bool:
        """Return True if enabled, False if disabled."""
        assert self._config is not None
        return bool(self._config["relayt"])

    @property
    def service_level(self) -> str:
        """Return the service level."""
        assert self._config is not None
        return self._config["service"]

    @property
    def openevse_firmware(self) -> str:
        """Return the firmware version."""
        assert self._config is not None
        return self._config["firmware"]

    @property
    def max_current_soft(self) -> int | None:
        """Return the max current soft."""
        if self._config is not None and "max_current_soft" in self._config:
            return self._config["max_current_soft"]
        return self._status["pilot"]

    @property
    def max_current(self) -> int | None:
        """Return the max current."""
        if self._status is not None and "max_current" in self._status:
            return self._status["max_current"]
        return None

    @property
    def wifi_firmware(self) -> str:
        """Return the ESP firmware version."""
        assert self._config is not None
        value = self._config["version"]
        if "dev" in value:
            _LOGGER.debug("Stripping 'dev' from version.")
            value = value.split(".")
            value = ".".join(value[0:3])
        return value

    @property
    def ip_address(self) -> str:
        """Return the ip address."""
        assert self._status is not None
        return self._status["ipaddress"]

    @property
    def charging_voltage(self) -> int:
        """Return the charging voltage."""
        assert self._status is not None
        return self._status["voltage"]

    @property
    def mode(self) -> str:
        """Return the mode."""
        assert self._status is not None
        return self._status["mode"]

    @property
    def using_ethernet(self) -> bool:
        """Return True if enabled, False if disabled."""
        assert self._status is not None
        if "eth_connected" in self._status:
            return bool(self._status["eth_connected"])
        return False

    @property
    def stuck_relay_trip_count(self) -> int:
        """Return the stuck relay count."""
        assert self._status is not None
        return self._status["stuckcount"]

    @property
    def no_gnd_trip_count(self) -> int:
        """Return the no ground count."""
        assert self._status is not None
        return self._status["nogndcount"]

    @property
    def gfi_trip_count(self) -> int:
        """Return the GFCI count."""
        assert self._status is not None
        return self._status["gfcicount"]

    @property
    def status(self) -> str:
        """Return charger's state."""
        assert self._status is not None
        if "status" in self._status:
            return self._status["status"]
        return states[int(self._status["state"])]

    @property
    def state(self) -> str:
        """Return charger's state."""
        assert self._status is not None
        return states[int(self._status["state"])]

    @property
    def state_raw(self) -> int:
        """Return charger's state int form."""
        assert self._status is not None
        return self._status["state"]

    @property
    def charge_time_elapsed(self) -> int:
        """Return elapsed charging time."""
        assert self._status is not None
        return self._status["elapsed"]

    @property
    def wifi_signal(self) -> str:
        """Return charger's wifi signal."""
        assert self._status is not None
        return self._status["srssi"]

    @property
    def charging_current(self) -> float:
        """Return the charge current.

        0 if is not currently charging.
        """
        assert self._status is not None
        return self._status["amp"]

    @property
    def current_capacity(self) -> int:
        """Return the current capacity."""
        assert self._status is not None
        return self._status["pilot"]

    @property
    def usage_total(self) -> float:
        """Return the total energy usage in Wh."""
        assert self._status is not None
        if "total_energy" in self._status:
            return self._status["total_energy"]
        return self._status["watthour"]

    @property
    def ambient_temperature(self) -> float | None:
        """Return the temperature of the ambient sensor, in degrees Celsius."""
        assert self._status is not None
        temp = None
        if "temp" in self._status and self._status["temp"]:
            temp = self._status["temp"] / 10
        else:
            temp = self._status["temp1"] / 10
        return temp

    @property
    def rtc_temperature(self) -> float | None:
        """Return the temperature of the real time clock sensor.

        In degrees Celsius.
        """
        assert self._status is not None
        temp = self._status["temp2"] if self._status["temp2"] else None
        if temp is not None:
            return temp / 10
        return None

    @property
    def ir_temperature(self) -> float | None:
        """Return the temperature of the IR remote sensor.

        In degrees Celsius.
        """
        assert self._status is not None
        temp = self._status["temp3"] if self._status["temp3"] else None
        if temp is not None:
            return temp / 10
        return None

    @property
    def esp_temperature(self) -> float | None:
        """Return the temperature of the ESP sensor, in degrees Celsius."""
        assert self._status is not None
        if "temp4" in self._status:
            temp = self._status["temp4"] if self._status["temp4"] else None
            if temp is not None:
                return temp / 10
        return None

    @property
    def time(self) -> datetime.datetime | None:
        """Get the RTC time."""
        assert self._status is not None
        if "time" in self._status:
            return self._status["time"]
        return None

    @property
    def usage_session(self) -> float:
        """Get the energy usage for the current charging session.

        Return the energy usage in Wh.
        """
        assert self._status is not None
        if "session_energy" in self._status:
            return self._status["session_energy"]
        return float(round(self._status["wattsec"] / 3600, 2))

    @property
    def total_day(self) -> float | None:
        """Get the total day energy usage."""
        assert self._status is not None
        if "total_day" in self._status:
            return self._status["total_day"]
        return None

    @property
    def total_week(self) -> float | None:
        """Get the total week energy usage."""
        assert self._status is not None
        if "total_week" in self._status:
            return self._status["total_week"]
        return None

    @property
    def total_month(self) -> float | None:
        """Get the total week energy usage."""
        assert self._status is not None
        if "total_month" in self._status:
            return self._status["total_month"]
        return None

    @property
    def total_year(self) -> float | None:
        """Get the total year energy usage."""
        assert self._status is not None
        if "total_year" in self._status:
            return self._status["total_year"]
        return None

    @property
    def has_limit(self) -> bool | None:
        """Return if a limit has been set."""
        assert self._status is not None
        if "has_limit" in self._status:
            return self._status["has_limit"]
        if "limit" in self._status:
            return self._status["limit"]
        return None

    @property
    def protocol_version(self) -> str | None:
        """Return the protocol version."""
        assert self._config is not None
        if self._config["protocol"] == "-":
            return None
        return self._config["protocol"]

    @property
    def vehicle(self) -> str:
        """Return if a vehicle is connected dto the EVSE."""
        assert self._status is not None
        return self._status["vehicle"]

    @property
    def ota_update(self) -> str:
        """Return if an OTA update is active."""
        assert self._status is not None
        return self._status["ota_update"]

    @property
    def manual_override(self) -> str:
        """Return if Manual Override is set."""
        assert self._status is not None
        return self._status["manual_override"]

    @property
    def divertmode(self) -> str:
        """Return the divert mode."""
        assert self._status is not None
        mode = self._status["divertmode"]
        if mode == 1:
            return "normal"
        return "eco"

    @property
    def charge_mode(self) -> str:
        """Return the charge mode."""
        assert self._config is not None
        return self._config["charge_mode"]

    @property
    def available_current(self) -> float:
        """Return the computed available current for divert."""
        assert self._status is not None
        return self._status["available_current"]

    @property
    def smoothed_available_current(self) -> float:
        """Return the computed smoothed available current for divert."""
        assert self._status is not None
        return self._status["smoothed_available_current"]

    @property
    def charge_rate(self) -> float:
        """Return the divert charge rate."""
        assert self._status is not None
        return self._status["charge_rate"]

    @property
    def divert_active(self) -> bool:
        """Return if divert is active."""
        assert self._config is not None
        if "divert_enabled" in self._config:
            return self._config["divert_enabled"]
        return False

    @property
    def wifi_serial(self) -> str | None:
        """Return wifi serial."""
        if self._config is not None and "wifi_serial" in self._config:
            return self._config["wifi_serial"]
        return None

    @property
    def charging_power(self) -> float | None:
        """Return the charge power.

        Calculate Watts base on V*I
        """
        if self._status is not None and any(
            key in self._status for key in ["voltage", "amp"]
        ):
            return round(self._status["voltage"] * self._status["amp"], 2)
        return None

    @property
    def shaper_active(self) -> bool | None:
        """Return if shper is active."""
        if self._status is not None and "shaper" in self._status:
            return bool(self._status["shaper"])
        return None

    @property
    def shaper_live_power(self) -> int | None:
        """Return shaper live power reading."""
        if self._status is not None and "shaper_live_pwr" in self._status:
            return self._status["shaper_live_pwr"]
        return None

    @property
    def shaper_current_power(self) -> int | None:
        """Return shaper live power reading."""
        if self._status is not None and "shaper_cur" in self._status:
            if self._status["shaper_cur"] == 255:
                return self._status["pilot"]
            return self._status["shaper_cur"]
        return None

    @property
    def shaper_max_power(self) -> int | None:
        """Return shaper live power reading."""
        if self._status is not None and "shaper_max_pwr" in self._status:
            return self._status["shaper_max_pwr"]
        return None

    @property
    def vehicle_soc(self) -> int | None:
        """Return battery level."""
        if self._status is not None and "vehicle_soc" in self._status:
            return self._status["vehicle_soc"]
        if self._status is not None and "battery_level" in self._status:
            return self._status["battery_level"]
        return None

    @property
    def vehicle_range(self) -> int | None:
        """Return battery range."""
        if self._status is not None and "vehicle_range" in self._status:
            return self._status["vehicle_range"]
        if self._status is not None and "battery_range" in self._status:
            return self._status["battery_range"]
        return None

    @property
    def vehicle_eta(self) -> int | None:
        """Return time to full charge."""
        if self._status is not None and "vehicle_eta" in self._status:
            return self._status["vehicle_eta"]
        if self._status is not None and "time_to_full_charge" in self._status:
            return self._status["time_to_full_charge"]
        return None

    # There is currently no min/max amps JSON data
    # available via HTTP API methods
    @property
    def min_amps(self) -> int:
        """Return the minimum amps."""
        if self._config is not None and "min_current_hard" in self._config:
            return self._config["min_current_hard"]
        return MIN_AMPS

    @property
    def max_amps(self) -> int:
        """Return the maximum amps."""
        if self._config is not None and "max_current_hard" in self._config:
            return self._config["max_current_hard"]
        return MAX_AMPS

    @property
    def mqtt_connected(self) -> bool:
        """Return the status of the mqtt connection."""
        if self._status is not None and "mqtt_connected" in self._status:
            return self._status["mqtt_connected"]
        return False

    @property
<<<<<<< HEAD
    def emoncms_connected(self) -> bool:
        """Return the status of the emoncms connection."""
        if self._status is not None and "emoncms_connected" in self._status:
            return self._status["emoncms_connected"]
        return False

    @property
    def ocpp_connected(self) -> bool:
        """Return the status of the ocpp connection."""
        if self._status is not None and "ocpp_connected" in self._status:
            return self._status["ocpp_connected"]
        return False
=======
    def emoncms_connected(self) -> bool | None:
        """Return the status of the emoncms connection."""
        if self._status is not None and "emoncms_connected" in self._status:
            return self._status["emoncms_connected"]
        return None

    @property
    def ocpp_connected(self) -> bool | None:
        """Return the status of the ocpp connection."""
        if self._status is not None and "ocpp_connected" in self._status:
            return self._status["ocpp_connected"]
        return None
>>>>>>> f1812152

    @property
    def uptime(self) -> int | None:
        """Return the unit uptime."""
        if self._status is not None and "uptime" in self._status:
            return self._status["uptime"]
        return None

    @property
    def freeram(self) -> int | None:
<<<<<<< HEAD
        """Return the unit uptime."""
=======
        """Return the unit freeram."""
>>>>>>> f1812152
        if self._status is not None and "freeram" in self._status:
            return self._status["freeram"]
        return None

    # Safety counts
    @property
    def checks_count(self) -> dict | None:
        """Return the saftey checks counts."""
<<<<<<< HEAD
        if (
            self._status is not None
            and ["gfcicount", "nogndcount", "stuckcount"] in self._status
        ):
=======
        attributes = ("gfcicount", "nogndcount", "stuckcount")
        if self._status is not None and set(attributes).issubset(self._status.keys()):
>>>>>>> f1812152
            counts = {}
            counts["gfcicount"] = self._status["gfcicount"]
            counts["nogndcount"] = self._status["nogndcount"]
            counts["stuckcount"] = self._status["stuckcount"]
            return counts
        return None<|MERGE_RESOLUTION|>--- conflicted
+++ resolved
@@ -1309,20 +1309,6 @@
         return False
 
     @property
-<<<<<<< HEAD
-    def emoncms_connected(self) -> bool:
-        """Return the status of the emoncms connection."""
-        if self._status is not None and "emoncms_connected" in self._status:
-            return self._status["emoncms_connected"]
-        return False
-
-    @property
-    def ocpp_connected(self) -> bool:
-        """Return the status of the ocpp connection."""
-        if self._status is not None and "ocpp_connected" in self._status:
-            return self._status["ocpp_connected"]
-        return False
-=======
     def emoncms_connected(self) -> bool | None:
         """Return the status of the emoncms connection."""
         if self._status is not None and "emoncms_connected" in self._status:
@@ -1335,7 +1321,6 @@
         if self._status is not None and "ocpp_connected" in self._status:
             return self._status["ocpp_connected"]
         return None
->>>>>>> f1812152
 
     @property
     def uptime(self) -> int | None:
@@ -1346,11 +1331,7 @@
 
     @property
     def freeram(self) -> int | None:
-<<<<<<< HEAD
-        """Return the unit uptime."""
-=======
         """Return the unit freeram."""
->>>>>>> f1812152
         if self._status is not None and "freeram" in self._status:
             return self._status["freeram"]
         return None
@@ -1359,15 +1340,8 @@
     @property
     def checks_count(self) -> dict | None:
         """Return the saftey checks counts."""
-<<<<<<< HEAD
-        if (
-            self._status is not None
-            and ["gfcicount", "nogndcount", "stuckcount"] in self._status
-        ):
-=======
         attributes = ("gfcicount", "nogndcount", "stuckcount")
         if self._status is not None and set(attributes).issubset(self._status.keys()):
->>>>>>> f1812152
             counts = {}
             counts["gfcicount"] = self._status["gfcicount"]
             counts["nogndcount"] = self._status["nogndcount"]
