"""Main librbary functions for python-openevse-http."""

from __future__ import annotations

import asyncio
import datetime
import json
import logging
import re
from typing import Any, Callable, Dict, Union

import aiohttp  # type: ignore
from aiohttp.client_exceptions import ContentTypeError, ServerTimeoutError
from awesomeversion import AwesomeVersion
from awesomeversion.exceptions import AwesomeVersionCompareException

from .const import (
    BAT_LVL,
    BAT_RANGE,
    CLIENT,
    GRID,
    MAX_AMPS,
    MIN_AMPS,
    RELEASE,
    SOLAR,
    TTF,
    TYPE,
    VALUE,
    VOLTAGE,
)
from .exceptions import (
    AlreadyListening,
    AuthenticationError,
    InvalidType,
    MissingMethod,
    MissingSerial,
    ParseJSONError,
    UnknownError,
    UnsupportedFeature,
)
from .websocket import (
    SIGNAL_CONNECTION_STATE,
    STATE_CONNECTED,
    STATE_DISCONNECTED,
    STATE_STOPPED,
    OpenEVSEWebsocket,
)

_LOGGER = logging.getLogger(__name__)

states = {
    0: "unknown",
    1: "not connected",
    2: "connected",
    3: "charging",
    4: "vent required",
    5: "diode check failed",
    6: "gfci fault",
    7: "no ground",
    8: "stuck relay",
    9: "gfci self-test failure",
    10: "over temperature",
    254: "sleeping",
    255: "disabled",
}

divert_mode = {
    "fast": 1,
    "eco": 2,
}

ERROR_TIMEOUT = "Timeout while updating"
INFO_LOOP_RUNNING = "Event loop already running, not creating new one."
UPDATE_TRIGGERS = [
    "config_version",
    "claims_version",
    "override_version",
    "schedule_version",
    "schedule_plan_version",
    "limit_version",
]


class OpenEVSE:
    """Represent an OpenEVSE charger."""

    def __init__(self, host: str, user: str = "", pwd: str = "") -> None:
        """Connect to an OpenEVSE charger equipped with wifi or ethernet."""
        self._user = user
        self._pwd = pwd
        self.url = f"http://{host}/"
        self._status: dict = {}
        self._config: dict = {}
        self._override = None
        self._ws_listening = False
        self.websocket: OpenEVSEWebsocket | None = None
        self.callback: Callable | None = None
        self._loop = None
        self.tasks = None

    async def process_request(
        self,
        url: str,
        method: str = "",
        data: Any = None,
        rapi: Any = None,
    ) -> dict[str, str] | dict[str, Any]:
        """Return result of processed HTTP request."""
        auth = None
        if method is None:
            raise MissingMethod

        if self._user and self._pwd:
            auth = aiohttp.BasicAuth(self._user, self._pwd)

        async with aiohttp.ClientSession() as session:
            http_method = getattr(session, method)
            _LOGGER.debug(
                "Connecting to %s with data: %s rapi: %s using method %s",
                url,
                data,
                rapi,
                method,
            )
            try:
                async with http_method(
                    url,
                    data=rapi,
                    json=data,
                    auth=auth,
                ) as resp:
                    try:
                        message = await resp.text()
                    except UnicodeDecodeError:
                        _LOGGER.debug("Decoding error")
                        message = await resp.read()
                        message = message.decode(errors="replace")

                    try:
                        message = json.loads(message)
                    except ValueError:
                        _LOGGER.warning("Non JSON response: %s", message)

                    if resp.status == 400:
                        index = ""
                        if "msg" in message.keys():
                            index = "msg"
                        elif "error" in message.keys():
                            index = "error"
                        _LOGGER.error("Error 400: %s", message[index])
                        raise ParseJSONError
                    if resp.status == 401:
                        _LOGGER.error("Authentication error: %s", message)
                        raise AuthenticationError
                    if resp.status in [404, 405, 500]:
                        _LOGGER.warning("%s", message)

                    if method == "post" and "config_version" in message:
                        await self.update()
                    return message

            except (TimeoutError, ServerTimeoutError) as err:
                _LOGGER.error("%s: %s", ERROR_TIMEOUT, url)
                raise err
            except ContentTypeError as err:
                _LOGGER.error("Content error: %s", err.message)
                raise err

            await session.close()
            return message

    async def send_command(self, command: str) -> tuple:
        """Send a RAPI command to the charger and parses the response."""
        url = f"{self.url}r"
        data = {"json": 1, "rapi": command}

        _LOGGER.debug("Posting data: %s to %s", command, url)
        value = await self.process_request(url=url, method="post", rapi=data)
        if "ret" not in value:
            if "msg" in value:
                return (False, value["msg"])
            return (False, "")
        return (value["cmd"], value["ret"])

    async def update(self) -> None:
        """Update the values."""
        # TODO: add addiontal endpoints to update
        urls = [f"{self.url}config"]

        if not self._ws_listening:
            urls = [f"{self.url}status", f"{self.url}config"]

        for url in urls:
            _LOGGER.debug("Updating data from %s", url)
            response = await self.process_request(url, method="get")
            if "/status" in url:
                self._status = response
                _LOGGER.debug("Status update: %s", self._status)

            else:
                self._config = response
                _LOGGER.debug("Config update: %s", self._config)

        if not self.websocket:
            # Start Websocket listening
            self.websocket = OpenEVSEWebsocket(
                self.url, self._update_status, self._user, self._pwd
            )

    async def test_and_get(self) -> dict:
        """Test connection.

        Return model serial number as dict
        """
        url = f"{self.url}config"
        data = {}

        response = await self.process_request(url, method="get")
        if "wifi_serial" in response:
            serial = response["wifi_serial"]
        else:
            _LOGGER.debug("Older firmware detected, missing serial.")
            raise MissingSerial
        if "buildenv" in response:
            model = response["buildenv"]
        else:
            model = "unknown"

        data = {"serial": serial, "model": model}
        return data

    def ws_start(self) -> None:
        """Start the websocket listener."""
        if self._ws_listening:
            raise AlreadyListening
        self._start_listening()

    def _start_listening(self):
        """Start the websocket listener."""
        if not self._loop:
            try:
                _LOGGER.debug("Attempting to find running loop...")
                self._loop = asyncio.get_running_loop()
            except RuntimeError:
                self._loop = asyncio.get_event_loop()
                _LOGGER.debug("Using new event loop...")

        if not self._ws_listening:
            _LOGGER.debug("Setting up websocket ping...")
            self._loop.create_task(self.websocket.listen())
            self._loop.create_task(self.repeat(300, self.websocket.keepalive))
            pending = asyncio.all_tasks()
            self._ws_listening = True
            try:
                self._loop.run_until_complete(asyncio.gather(*pending))
            except RuntimeError:
                _LOGGER.info(INFO_LOOP_RUNNING)

    async def _update_status(self, msgtype, data, error):
        """Update data from websocket listener."""
        if msgtype == SIGNAL_CONNECTION_STATE:
            if data == STATE_CONNECTED:
                _LOGGER.debug("Websocket to %s successful", self.websocket.uri)
                self._ws_listening = True
            elif data == STATE_DISCONNECTED:
                _LOGGER.debug(
                    "Websocket to %s disconnected, retrying",
                    self.websocket.uri,
                )
                _LOGGER.debug("Disconnect message: %s", error)
                self._ws_listening = False

            # Stopped websockets without errors are expected during shutdown
            # and ignored
            elif data == STATE_STOPPED and error:
                _LOGGER.debug(
                    "Websocket to %s failed, aborting [Error: %s]",
                    self.websocket.uri,
                    error,
                )
                self._ws_listening = False

        elif msgtype == "data":
            _LOGGER.debug("Websocket data: %s", data)
            keys = data.keys()
            if "wh" in keys:
                data["watthour"] = data.pop("wh")
            # TODO: update specific endpoints based on _version prefix
            if any(key in keys for key in UPDATE_TRIGGERS):
                await self.update()
            self._status.update(data)

            if self.callback is not None:
                if self.is_coroutine_function(self.callback):
                    await self.callback()  # pylint: disable=not-callable
                else:
                    self.callback()  # pylint: disable=not-callable

    async def ws_disconnect(self) -> None:
        """Disconnect the websocket listener."""
        self._ws_listening = False
        assert self.websocket
        await self.websocket.close()

    def is_coroutine_function(self, callback):
        """Check if a callback is a coroutine function."""
        return asyncio.iscoroutinefunction(callback)

    @property
    def ws_state(self) -> Any:
        """Return the status of the websocket listener."""
        assert self.websocket
        return self.websocket.state

    async def repeat(self, interval, func, *args, **kwargs):
        """Run func every interval seconds.

        If func has not finished before *interval*, will run again
        immediately when the previous iteration finished.

        *args and **kwargs are passed as the arguments to func.
        """
        while self.ws_state != "stopped":
            await asyncio.sleep(interval)
            await func(*args, **kwargs)

    async def get_schedule(self) -> Union[Dict[str, str], Dict[str, Any]]:
        """Return the current schedule."""
        url = f"{self.url}schedule"

        _LOGGER.debug("Getting current schedule from %s", url)
        response = await self.process_request(url=url, method="post")
        return response

    async def set_charge_mode(self, mode: str = "fast") -> None:
        """Set the charge mode at startup setting."""
        url = f"{self.url}config"

        if mode not in ["fast", "eco"]:
            _LOGGER.error("Invalid value for charge_mode: %s", mode)
            raise ValueError

        data = {"charge_mode": mode}

        _LOGGER.debug("Setting charge mode to %s", mode)
        response = await self.process_request(
            url=url, method="post", data=data
        )  # noqa: E501
        result = response["msg"]
        if result not in ["done", "no change"]:
            _LOGGER.error("Problem issuing command: %s", response["msg"])
            raise UnknownError

    async def divert_mode(self) -> dict[str, str] | dict[str, Any]:
        """Set the divert mode to either Normal or Eco modes."""
        if not self._version_check("4.0.0"):
            _LOGGER.debug("Feature not supported for older firmware.")
            raise UnsupportedFeature

        assert self._config

        if "divert_enabled" in self._config:
            _LOGGER.debug("Divert Enabled: %s", self._config["divert_enabled"])
            mode = not self._config["divert_enabled"]
        else:
            _LOGGER.debug("Unable to check divert status.")
            raise UnsupportedFeature

        url = f"{self.url}config"
        data = {"divert_enabled": mode}

        _LOGGER.debug("Toggling divert: %s", mode)
        response = await self.process_request(
            url=url, method="post", data=data
        )  # noqa: E501
        _LOGGER.debug("divert_mode response: %s", response)
        return response

    async def get_override(self) -> Union[Dict[str, str], Dict[str, Any]]:
        """Get the manual override status."""
        if not self._version_check("4.0.0"):
            _LOGGER.debug("Feature not supported for older firmware.")
            raise UnsupportedFeature
        url = f"{self.url}override"

        _LOGGER.debug("Getting data from %s", url)
        response = await self.process_request(url=url, method="get")
        return response

    async def set_override(
        self,
        state: str | None = None,
        charge_current: int | None = None,
        max_current: int | None = None,
        energy_limit: int | None = None,
        time_limit: int | None = None,
        auto_release: bool = True,
    ) -> Any:
        """Set the manual override status."""
        if not self._version_check("4.0.0"):
            _LOGGER.debug("Feature not supported for older firmware.")
            raise UnsupportedFeature
        url = f"{self.url}override"

        data: dict[str, Any] = await self.get_override()

        if state not in ["active", "disabled", None]:
            _LOGGER.error("Invalid override state: %s", state)
            raise ValueError

        data["auto_release"] = auto_release

        if state is not None:
            data["state"] = state
        if charge_current is not None:
            data["charge_current"] = charge_current
        if max_current is not None:
            data["max_current"] = max_current
        if energy_limit is not None:
            data["energy_limit"] = energy_limit
        if time_limit is not None:
            data["time_limit"] = time_limit

        _LOGGER.debug("Override data: %s", data)
        _LOGGER.debug("Setting override config on %s", url)
        response = await self.process_request(
            url=url, method="post", data=data
        )  # noqa: E501
        return response

    async def toggle_override(self) -> None:
        """Toggle the manual override status."""
        #   3.x: use RAPI commands $FE (enable) and $FS (sleep)
        #   4.x: use HTTP API call
        lower = "4.0.0"
        msg = ""
        if self._version_check(lower):
            url = f"{self.url}override"

            _LOGGER.debug("Toggling manual override %s", url)
            response = await self.process_request(url=url, method="patch")
            _LOGGER.debug("Toggle response: %s", response)
        else:
            # Older firmware use RAPI commands
            _LOGGER.debug("Toggling manual override via RAPI")
            command = "$FE" if self._status["state"] == 254 else "$FS"
            response, msg = await self.send_command(command)
            _LOGGER.debug("Toggle response: %s", msg)

    async def clear_override(self) -> None:
        """Clear the manual override status."""
        if not self._version_check("4.0.0"):
            _LOGGER.debug("Feature not supported for older firmware.")
            raise UnsupportedFeature
        url = f"{self.url}override"

        _LOGGER.debug("Clearing manual override %s", url)
        response = await self.process_request(url=url, method="delete")
        _LOGGER.debug("Toggle response: %s", response["msg"])

    async def set_current(self, amps: int = 6) -> None:
        """Set the soft current limit."""
        #   3.x - 4.1.0: use RAPI commands $SC <amps>
        #   4.1.2: use HTTP API call
        amps = int(amps)

        if self._version_check("4.1.2"):
            if (
                amps < self._config["min_current_hard"]
                or amps > self._config["max_current_hard"]
            ):
                _LOGGER.error("Invalid value for current limit: %s", amps)
                raise ValueError

            _LOGGER.debug("Setting current limit to %s", amps)
            response = await self.set_override(charge_current=amps)
            _LOGGER.debug("Set current response: %s", response)

        else:
            # RAPI commands
            _LOGGER.debug("Setting current via RAPI")
            command = f"$SC {amps} N"
            response, msg = await self.send_command(command)
            _LOGGER.debug("Set current response: %s", msg)

    async def set_service_level(self, level: int = 2) -> None:
        """Set the service level of the EVSE."""
        if not isinstance(level, int) or not 0 <= level <= 2:
            _LOGGER.error("Invalid service level: %s", level)
            raise ValueError

        url = f"{self.url}config"
        data = {"service": level}

        _LOGGER.debug("Set service level to: %s", level)
        response = await self.process_request(
            url=url, method="post", data=data
        )  # noqa: E501
        _LOGGER.debug("service response: %s", response)
        result = response["msg"]
        if result not in ["done", "no change"]:
            _LOGGER.error("Problem issuing command: %s", response["msg"])
            raise UnknownError

    # Restart OpenEVSE WiFi
    async def restart_wifi(self) -> None:
        """Restart OpenEVSE WiFi module."""
        url = f"{self.url}restart"
        data = {"device": "gateway"}

        response = await self.process_request(url=url, method="post", data=data)
        _LOGGER.debug("WiFi Restart response: %s", response["msg"])

    # Restart EVSE module
    async def restart_evse(self) -> None:
        """Restart EVSE module."""
        if self._version_check("5.0.0"):
            _LOGGER.debug("Restarting EVSE module via HTTP")
            url = f"{self.url}restart"
            data = {"device": "evse"}
            reply = await self.process_request(url=url, method="post", data=data)
            response = reply["msg"]

        else:
            _LOGGER.debug("Restarting EVSE module via RAPI")
            command = "$FR"
            reply, response = await self.send_command(command)

        _LOGGER.debug("EVSE Restart response: %s", response)

    # Firmwave version
    async def firmware_check(self) -> dict | None:
        """Return the latest firmware version."""
        if "version" not in self._config:
            # Throw warning if we can't find the version
            _LOGGER.warning("Unable to find firmware version.")
            return None
        base_url = "https://api.github.com/repos/OpenEVSE/"
        url = None
        method = "get"

        cutoff = AwesomeVersion("4.0.0")
        current = ""

        _LOGGER.debug("Detected firmware: %s", self._config["version"])

        if "dev" in self._config["version"]:
            value = self._config["version"]
            _LOGGER.debug("Stripping 'dev' from version.")
            value = value.split(".")
            value = ".".join(value[0:3])
        elif "master" in self._config["version"]:
            value = "dev"
        else:
            value = self._config["version"]

        _LOGGER.debug("Using version: %s", value)
        current = AwesomeVersion(value)

        try:
            if current >= cutoff:
                url = f"{base_url}ESP32_WiFi_V4.x/releases/latest"
            else:
                url = f"{base_url}ESP8266_WiFi_v2.x/releases/latest"
        except AwesomeVersionCompareException:
            _LOGGER.warning("Non-semver firmware version detected.")
            return None

        try:
            async with aiohttp.ClientSession() as session:
                http_method = getattr(session, method)
                _LOGGER.debug(
                    "Connecting to %s using method %s",
                    url,
                    method,
                )
                async with http_method(url) as resp:
                    if resp.status != 200:
                        return None
                    message = await resp.text()
                    message = json.loads(message)
                    response = {}
                    response["latest_version"] = message["tag_name"]
                    release_notes = message["body"]
                    response["release_summary"] = (
                        (release_notes[:253] + "..")
                        if len(release_notes) > 255
                        else release_notes
                    )
                    response["release_url"] = message["html_url"]
                    return response

        except (TimeoutError, ServerTimeoutError):
            _LOGGER.error("%s: %s", ERROR_TIMEOUT, url)
        except ContentTypeError as err:
            _LOGGER.error("%s", err)
        except aiohttp.ClientConnectorError as err:
            _LOGGER.error("%s : %s", err, url)

        return None

    def _version_check(self, min_version: str, max_version: str = "") -> bool:
        """Return bool if minimum version is met."""
        if "version" not in self._config:
            # Throw warning if we can't find the version
            _LOGGER.warning("Unable to find firmware version.")
            return False
        cutoff = AwesomeVersion(min_version)
        current = ""
        limit = ""
        if max_version != "":
            limit = AwesomeVersion(max_version)

        firmware_filtered = None

        try:
            firmware_search = re.search("\\d\\.\\d\\.\\d", self._config["version"])
            if firmware_search is not None:
                firmware_filtered = firmware_search[0]
        except Exception:  # pylint: disable=broad-exception-caught
            _LOGGER.warning("Non-standard versioning string.")
        _LOGGER.debug("Detected firmware: %s", self._config["version"])
        _LOGGER.debug("Filtered firmware: %s", firmware_filtered)

        if "dev" in self._config["version"]:
            value = self._config["version"]
            _LOGGER.debug("Stripping 'dev' from version.")
            value = value.split(".")
            value = ".".join(value[0:3])
        elif "master" in self._config["version"]:
            value = "dev"
        else:
            value = firmware_filtered

        current = AwesomeVersion(value)

        if limit:
            try:
                if cutoff <= current <= limit:
                    return True
            except AwesomeVersionCompareException:
                _LOGGER.debug("Non-semver firmware version detected.")
            return False

        try:
            if current >= cutoff:
                return True
        except AwesomeVersionCompareException:
            _LOGGER.debug("Non-semver firmware version detected.")
        return False

    # HTTP Posting of grid voltage
    async def grid_voltage(self, voltage: int | None = None) -> None:
        """Send pushed sensor data to grid voltage."""
        if not self._version_check("4.0.0"):
            _LOGGER.debug("Feature not supported for older firmware.")
            raise UnsupportedFeature

        url = f"{self.url}status"
        data = {}

        if voltage is not None:
            data[VOLTAGE] = voltage

        if not data:
            _LOGGER.info("No sensor data to send to device.")
        else:
            _LOGGER.debug("Posting voltage: %s", data)
            response = await self.process_request(url=url, method="post", data=data)
            _LOGGER.debug("Voltage posting response: %s", response)

    # Self production HTTP Posting
    async def self_production(
        self,
        grid: int | None = None,
        solar: int | None = None,
        invert: bool = True,
        voltage: int | None = None,
    ) -> None:
        """Send pushed sensor data to self-prodcution."""
        if not self._version_check("4.0.0"):
            _LOGGER.debug("Feature not supported for older firmware.")
            raise UnsupportedFeature

        # Invert the sensor -import/+export
        if invert and grid is not None:
            grid = grid * -1

        url = f"{self.url}status"
        data = {}

        # Prefer grid sensor data
        if grid is not None:
            data[GRID] = grid
        elif solar is not None:
            data[SOLAR] = solar
        if voltage is not None:
            data[VOLTAGE] = voltage

        if not data:
            _LOGGER.info("No sensor data to send to device.")
        else:
            _LOGGER.debug("Posting self-production: %s", data)
            response = await self.process_request(url=url, method="post", data=data)
            _LOGGER.debug("Self-production response: %s", response)

    # State of charge HTTP posting
    async def soc(
        self,
        battery_level: int | None = None,
        battery_range: int | None = None,
        time_to_full: int | None = None,
        voltage: int | None = None,
    ) -> None:
        """Send pushed sensor data to self-prodcution."""
        if not self._version_check("4.1.0"):
            _LOGGER.debug("Feature not supported for older firmware.")
            raise UnsupportedFeature

        url = f"{self.url}status"
        data = {}

        # Build post data
        if battery_level is not None:
            data[BAT_LVL] = battery_level
        if battery_range is not None:
            data[BAT_RANGE] = battery_range
        if time_to_full is not None:
            data[TTF] = time_to_full
        if voltage is not None:
            data[VOLTAGE] = voltage

        if not data:
            _LOGGER.info("No SOC data to send to device.")
        else:
            _LOGGER.debug("Posting SOC data: %s", data)
            response = await self.process_request(url=url, method="post", data=data)
            _LOGGER.debug("SOC response: %s", response)

    # Limit endpoint
    async def set_limit(
        self, limit_type: str, value: int, release: bool | None = None
    ) -> Any:
        """Set charge limit."""
        if not self._version_check("5.0.0"):
            _LOGGER.debug("Feature not supported for older firmware.")
            raise UnsupportedFeature

        url = f"{self.url}limit"
        data: Dict[str, Any] = await self.get_limit()
        valid_types = ["time", "energy", "soc", "range"]

        if limit_type not in valid_types:
            raise InvalidType

        data[TYPE] = limit_type
        data[VALUE] = value
        if release is not None:
            data[RELEASE] = release

        _LOGGER.debug("Limit data: %s", data)
        _LOGGER.debug("Setting limit config on %s", url)
        response = await self.process_request(
            url=url, method="post", data=data
        )  # noqa: E501
        return response

    async def clear_limit(self) -> Any:
        """Clear charge limit."""
        if not self._version_check("5.0.0"):
            _LOGGER.debug("Feature not supported for older firmware.")
            raise UnsupportedFeature

        url = f"{self.url}limit"
        data: Dict[str, Any] = {}

        _LOGGER.debug("Clearing limit config on %s", url)
        response = await self.process_request(
            url=url, method="delete", data=data
        )  # noqa: E501
        return response

    async def get_limit(self) -> Any:
        """Get charge limit."""
        if not self._version_check("5.0.0"):
            _LOGGER.debug("Feature not supported for older firmware.")
            raise UnsupportedFeature

        url = f"{self.url}limit"
        data: Dict[str, Any] = {}

        _LOGGER.debug("Getting limit config on %s", url)
        response = await self.process_request(
            url=url, method="get", data=data
        )  # noqa: E501
        return response

    async def make_claim(
        self,
        state: str | None = None,
        charge_current: int | None = None,
        max_current: int | None = None,
        auto_release: bool = True,
        client: int = CLIENT,
    ) -> Any:
        """Make a claim."""
        if not self._version_check("4.1.0"):
            _LOGGER.debug("Feature not supported for older firmware.")
            raise UnsupportedFeature

        if state not in ["active", "disabled", None]:
            _LOGGER.error("Invalid claim state: %s", state)
            raise ValueError

        url = f"{self.url}claims/{client}"

        data: dict[str, Any] = {}

        data["auto_release"] = auto_release

        if state is not None:
            data["state"] = state
        if charge_current is not None:
            data["charge_current"] = charge_current
        if max_current is not None:
            data["max_current"] = max_current

        _LOGGER.debug("Claim data: %s", data)
        _LOGGER.debug("Setting up claim on %s", url)
        response = await self.process_request(
            url=url, method="post", data=data
        )  # noqa: E501
        return response

    async def release_claim(self, client: int = CLIENT) -> Any:
        """Delete a claim."""
        if not self._version_check("4.1.0"):
            _LOGGER.debug("Feature not supported for older firmware.")
            raise UnsupportedFeature

        url = f"{self.url}claims/{client}"

        _LOGGER.debug("Releasing claim on %s", url)
        response = await self.process_request(url=url, method="delete")  # noqa: E501
        return response

    async def list_claims(self, target: bool | None = None) -> Any:
        """List all claims."""
        if not self._version_check("4.1.0"):
            _LOGGER.debug("Feature not supported for older firmware.")
            raise UnsupportedFeature

        target_check = ""
        if target:
            target_check = "/target"

        url = f"{self.url}claims{target_check}"

        _LOGGER.debug("Getting claims on %s", url)
        response = await self.process_request(url=url, method="get")  # noqa: E501
        return response

    async def set_led_brightness(self, level: int) -> None:
        """Set LED brightness level."""
        if not self._version_check("4.1.0"):
            _LOGGER.debug("Feature not supported for older firmware.")
            raise UnsupportedFeature

        url = f"{self.url}config"
        data: dict[str, Any] = {}

        data["led_brightness"] = level
        _LOGGER.debug("Setting LED brightness to %s", level)
        await self.process_request(url=url, method="post", data=data)  # noqa: E501

    async def set_divert_mode(self, mode: str = "fast") -> None:
        """Set the divert mode."""
        url = f"{self.url}divertmode"
        if mode not in ["fast", "eco"]:
            _LOGGER.error("Invalid value for divert mode: %s", mode)
            raise ValueError
        _LOGGER.debug("Setting divert mode to %s", mode)
        # convert text to int
        new_mode = divert_mode[mode]
<<<<<<< HEAD
        data = f"divertmode={new_mode}"
        
        # Use text/plain content type for the request
        headers = {"Content-Type": "text/plain"}
        
=======
        data = "divertmode=" + str(new_mode)
>>>>>>> 26301723
        response = await self.process_request(
            url=url, method="post", data=data, headers=headers
        )
        if response != "Divert Mode changed":
            _LOGGER.error("Problem issuing command: %s", response)
            raise UnknownError

    @property
    def led_brightness(self) -> str:
        """Return charger led_brightness."""
        if not self._version_check("4.1.0"):
            _LOGGER.debug("Feature not supported for older firmware.")
            raise UnsupportedFeature
        assert self._config is not None
        return self._config["led_brightness"]

    @property
    def hostname(self) -> str:
        """Return charger hostname."""
        assert self._config is not None
        return self._config["hostname"]

    @property
    def wifi_ssid(self) -> str:
        """Return charger connected SSID."""
        assert self._config is not None
        return self._config["ssid"]

    @property
    def ammeter_offset(self) -> int:
        """Return ammeter's current offset."""
        assert self._config is not None
        return self._config["offset"]

    @property
    def ammeter_scale_factor(self) -> int:
        """Return ammeter's current scale factor."""
        assert self._config is not None
        return self._config["scale"]

    @property
    def temp_check_enabled(self) -> bool:
        """Return True if enabled, False if disabled."""
        assert self._config is not None
        return bool(self._config["tempt"])

    @property
    def diode_check_enabled(self) -> bool:
        """Return True if enabled, False if disabled."""
        assert self._config is not None
        return bool(self._config["diodet"])

    @property
    def vent_required_enabled(self) -> bool:
        """Return True if enabled, False if disabled."""
        assert self._config is not None
        return bool(self._config["ventt"])

    @property
    def ground_check_enabled(self) -> bool:
        """Return True if enabled, False if disabled."""
        assert self._config is not None
        return bool(self._config["groundt"])

    @property
    def stuck_relay_check_enabled(self) -> bool:
        """Return True if enabled, False if disabled."""
        assert self._config is not None
        return bool(self._config["relayt"])

    @property
    def service_level(self) -> str:
        """Return the service level."""
        assert self._config is not None
        return self._config["service"]

    @property
    def openevse_firmware(self) -> str:
        """Return the firmware version."""
        assert self._config is not None
        return self._config["firmware"]

    @property
    def max_current_soft(self) -> int | None:
        """Return the max current soft."""
        if self._config is not None and "max_current_soft" in self._config:
            return self._config["max_current_soft"]
        return self._status["pilot"]

    @property
    async def async_charge_current(self) -> int | None:
        """Return the charge current."""
        try:
            claims = None
            claims = await self.list_claims(target=True)
        except UnsupportedFeature:
            pass
        if claims is not None and "charge_current" in claims["properties"].keys():
            return min(
                claims["properties"]["charge_current"], self._config["max_current_hard"]
            )
        if self._config is not None and "max_current_soft" in self._config:
            return self._config["max_current_soft"]
        return self._status["pilot"]

    @property
    def max_current(self) -> int | None:
        """Return the max current."""
        if self._status is not None and "max_current" in self._status:
            return self._status["max_current"]
        return None

    @property
    def wifi_firmware(self) -> str:
        """Return the ESP firmware version."""
        assert self._config is not None
        value = self._config["version"]
        if "dev" in value:
            _LOGGER.debug("Stripping 'dev' from version.")
            value = value.split(".")
            value = ".".join(value[0:3])
        return value

    @property
    def ip_address(self) -> str:
        """Return the ip address."""
        assert self._status is not None
        return self._status["ipaddress"]

    @property
    def charging_voltage(self) -> int:
        """Return the charging voltage."""
        assert self._status is not None
        return self._status["voltage"]

    @property
    def mode(self) -> str:
        """Return the mode."""
        assert self._status is not None
        return self._status["mode"]

    @property
    def using_ethernet(self) -> bool:
        """Return True if enabled, False if disabled."""
        assert self._status is not None
        if "eth_connected" in self._status:
            return bool(self._status["eth_connected"])
        return False

    @property
    def stuck_relay_trip_count(self) -> int:
        """Return the stuck relay count."""
        assert self._status is not None
        return self._status["stuckcount"]

    @property
    def no_gnd_trip_count(self) -> int:
        """Return the no ground count."""
        assert self._status is not None
        return self._status["nogndcount"]

    @property
    def gfi_trip_count(self) -> int:
        """Return the GFCI count."""
        assert self._status is not None
        return self._status["gfcicount"]

    @property
    def status(self) -> str:
        """Return charger's state."""
        assert self._status is not None
        if "status" in self._status:
            return self._status["status"]
        return states[int(self._status["state"])]

    @property
    def state(self) -> str:
        """Return charger's state."""
        assert self._status is not None
        return states[int(self._status["state"])]

    @property
    def state_raw(self) -> int:
        """Return charger's state int form."""
        assert self._status is not None
        return self._status["state"]

    @property
    def charge_time_elapsed(self) -> int:
        """Return elapsed charging time."""
        assert self._status is not None
        return self._status["elapsed"]

    @property
    def wifi_signal(self) -> str:
        """Return charger's wifi signal."""
        assert self._status is not None
        return self._status["srssi"]

    @property
    def charging_current(self) -> float:
        """Return the charge current.

        0 if is not currently charging.
        """
        assert self._status is not None
        return self._status["amp"]

    @property
    def current_capacity(self) -> int:
        """Return the current capacity."""
        assert self._status is not None
        return self._status["pilot"]

    @property
    def usage_total(self) -> float:
        """Return the total energy usage in Wh."""
        assert self._status is not None
        if "total_energy" in self._status:
            return self._status["total_energy"]
        return self._status["watthour"]

    @property
    def ambient_temperature(self) -> float | None:
        """Return the temperature of the ambient sensor, in degrees Celsius."""
        assert self._status is not None
        temp = None
        if "temp" in self._status and self._status["temp"]:
            temp = self._status["temp"] / 10
        else:
            temp = self._status["temp1"] / 10
        return temp

    @property
    def rtc_temperature(self) -> float | None:
        """Return the temperature of the real time clock sensor.

        In degrees Celsius.
        """
        assert self._status is not None
        temp = self._status["temp2"] if self._status["temp2"] else None
        if temp is not None:
            return temp / 10
        return None

    @property
    def ir_temperature(self) -> float | None:
        """Return the temperature of the IR remote sensor.

        In degrees Celsius.
        """
        assert self._status is not None
        temp = self._status["temp3"] if self._status["temp3"] else None
        if temp is not None:
            return temp / 10
        return None

    @property
    def esp_temperature(self) -> float | None:
        """Return the temperature of the ESP sensor, in degrees Celsius."""
        assert self._status is not None
        if "temp4" in self._status:
            temp = self._status["temp4"] if self._status["temp4"] else None
            if temp is not None:
                return temp / 10
        return None

    @property
    def time(self) -> datetime.datetime | None:
        """Get the RTC time."""
        assert self._status is not None
        if "time" in self._status:
            return self._status["time"]
        return None

    @property
    def usage_session(self) -> float:
        """Get the energy usage for the current charging session.

        Return the energy usage in Wh.
        """
        assert self._status is not None
        if "session_energy" in self._status:
            return self._status["session_energy"]
        return float(round(self._status["wattsec"] / 3600, 2))

    @property
    def total_day(self) -> float | None:
        """Get the total day energy usage."""
        assert self._status is not None
        if "total_day" in self._status:
            return self._status["total_day"]
        return None

    @property
    def total_week(self) -> float | None:
        """Get the total week energy usage."""
        assert self._status is not None
        if "total_week" in self._status:
            return self._status["total_week"]
        return None

    @property
    def total_month(self) -> float | None:
        """Get the total week energy usage."""
        assert self._status is not None
        if "total_month" in self._status:
            return self._status["total_month"]
        return None

    @property
    def total_year(self) -> float | None:
        """Get the total year energy usage."""
        assert self._status is not None
        if "total_year" in self._status:
            return self._status["total_year"]
        return None

    @property
    def has_limit(self) -> bool | None:
        """Return if a limit has been set."""
        assert self._status is not None
        if "has_limit" in self._status:
            return self._status["has_limit"]
        if "limit" in self._status:
            return self._status["limit"]
        return None

    @property
    def protocol_version(self) -> str | None:
        """Return the protocol version."""
        assert self._config is not None
        if self._config["protocol"] == "-":
            return None
        return self._config["protocol"]

    @property
    def vehicle(self) -> str:
        """Return if a vehicle is connected dto the EVSE."""
        assert self._status is not None
        return self._status["vehicle"]

    @property
    def ota_update(self) -> str:
        """Return if an OTA update is active."""
        assert self._status is not None
        return self._status["ota_update"]

    @property
    def manual_override(self) -> str:
        """Return if Manual Override is set."""
        assert self._status is not None
        return self._status["manual_override"]

    @property
    def divertmode(self) -> str:
        """Return the divert mode."""
        assert self._status is not None
        mode = self._status["divertmode"]
        if mode == 1:
            return "fast"
        return "eco"

    @property
    def charge_mode(self) -> str:
        """Return the charge mode."""
        assert self._config is not None
        return self._config["charge_mode"]

    @property
    def available_current(self) -> float:
        """Return the computed available current for divert."""
        assert self._status is not None
        return self._status["available_current"]

    @property
    def smoothed_available_current(self) -> float:
        """Return the computed smoothed available current for divert."""
        assert self._status is not None
        return self._status["smoothed_available_current"]

    @property
    def charge_rate(self) -> float:
        """Return the divert charge rate."""
        assert self._status is not None
        return self._status["charge_rate"]

    @property
    def divert_active(self) -> bool:
        """Return if divert is active."""
        assert self._config is not None
        if "divert_enabled" in self._config:
            return self._config["divert_enabled"]
        return False

    @property
    def wifi_serial(self) -> str | None:
        """Return wifi serial."""
        if self._config is not None and "wifi_serial" in self._config:
            return self._config["wifi_serial"]
        return None

    @property
    def charging_power(self) -> float | None:
        """Return the charge power.

        Calculate Watts base on V*I
        """
        if self._status is not None and any(
            key in self._status for key in ["voltage", "amp"]
        ):
            return round(self._status["voltage"] * self._status["amp"], 2)
        return None

    # Shaper values
    @property
    def shaper_active(self) -> bool | None:
        """Return if shper is active."""
        if self._status is not None and "shaper" in self._status:
            return bool(self._status["shaper"])
        return None

    @property
    def shaper_live_power(self) -> int | None:
        """Return shaper live power reading."""
        if self._status is not None and "shaper_live_pwr" in self._status:
            return self._status["shaper_live_pwr"]
        return None

    @property
    def shaper_available_current(self) -> float | None:
        """Return shaper available current."""
        if self._status is not None and "shaper_cur" in self._status:
            if self._status["shaper_cur"] == 255:
                return self._status["pilot"]
            return self._status["shaper_cur"]
        return None

    @property
    def shaper_max_power(self) -> int | None:
        """Return shaper live power reading."""
        if self._status is not None and "shaper_max_pwr" in self._status:
            return self._status["shaper_max_pwr"]
        return None

    @property
    def shaper_updated(self) -> bool:
        """Return shaper updated boolean."""
        if self._status is not None and "shaper_updated" in self._status:
            return self._status["shaper_updated"]
        return False

    # Vehicle values
    @property
    def vehicle_soc(self) -> int | None:
        """Return battery level."""
        if self._status is not None and "vehicle_soc" in self._status:
            return self._status["vehicle_soc"]
        if self._status is not None and "battery_level" in self._status:
            return self._status["battery_level"]
        return None

    @property
    def vehicle_range(self) -> int | None:
        """Return battery range."""
        if self._status is not None and "vehicle_range" in self._status:
            return self._status["vehicle_range"]
        if self._status is not None and "battery_range" in self._status:
            return self._status["battery_range"]
        return None

    @property
    def vehicle_eta(self) -> int | None:
        """Return time to full charge."""
        if self._status is not None and "vehicle_eta" in self._status:
            return self._status["vehicle_eta"]
        if self._status is not None and "time_to_full_charge" in self._status:
            return self._status["time_to_full_charge"]
        return None

    # There is currently no min/max amps JSON data
    # available via HTTP API methods
    @property
    def min_amps(self) -> int:
        """Return the minimum amps."""
        if self._config is not None and "min_current_hard" in self._config:
            return self._config["min_current_hard"]
        return MIN_AMPS

    @property
    def max_amps(self) -> int:
        """Return the maximum amps."""
        if self._config is not None and "max_current_hard" in self._config:
            return self._config["max_current_hard"]
        return MAX_AMPS

    @property
    def mqtt_connected(self) -> bool:
        """Return the status of the mqtt connection."""
        if self._status is not None and "mqtt_connected" in self._status:
            return self._status["mqtt_connected"]
        return False

    @property
    def emoncms_connected(self) -> bool | None:
        """Return the status of the emoncms connection."""
        if self._status is not None and "emoncms_connected" in self._status:
            return self._status["emoncms_connected"]
        return None

    @property
    def ocpp_connected(self) -> bool | None:
        """Return the status of the ocpp connection."""
        if self._status is not None and "ocpp_connected" in self._status:
            return self._status["ocpp_connected"]
        return None

    @property
    def uptime(self) -> int | None:
        """Return the unit uptime."""
        if self._status is not None and "uptime" in self._status:
            return self._status["uptime"]
        return None

    @property
    def freeram(self) -> int | None:
        """Return the unit freeram."""
        if self._status is not None and "freeram" in self._status:
            return self._status["freeram"]
        return None

    # Safety counts
    @property
    def checks_count(self) -> dict:
        """Return the saftey checks counts."""
        attributes = ("gfcicount", "nogndcount", "stuckcount")
        counts = {}
        if self._status is not None and set(attributes).issubset(self._status.keys()):
            counts["gfcicount"] = self._status["gfcicount"]
            counts["nogndcount"] = self._status["nogndcount"]
            counts["stuckcount"] = self._status["stuckcount"]
        return counts

    @property
    async def async_override_state(self) -> str | None:
        """Return the unit override state."""
        try:
            override = await self.get_override()
        except UnsupportedFeature:
            _LOGGER.debug("Override state unavailable on older firmware.")
            return None
        if "state" in override.keys():
            return override["state"]
        return "auto"<|MERGE_RESOLUTION|>--- conflicted
+++ resolved
@@ -882,15 +882,12 @@
         _LOGGER.debug("Setting divert mode to %s", mode)
         # convert text to int
         new_mode = divert_mode[mode]
-<<<<<<< HEAD
+
         data = f"divertmode={new_mode}"
         
         # Use text/plain content type for the request
         headers = {"Content-Type": "text/plain"}
         
-=======
-        data = "divertmode=" + str(new_mode)
->>>>>>> 26301723
         response = await self.process_request(
             url=url, method="post", data=data, headers=headers
         )
